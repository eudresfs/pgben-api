# Estágio de construção
FROM node:20-alpine AS build

# Diretório de trabalho
WORKDIR /app

# Copia os arquivos de configuração do projeto
COPY package*.json ./
COPY tsconfig*.json ./

# Instala as dependências
RUN npm ci

# Copia o código-fonte
COPY . .

<<<<<<< HEAD
# Gerar chaves JWT durante o build
RUN node scripts/gerar-chaves-jwt.js
=======
# Gera as chaves JWT antes do build
RUN echo "🔑 Gerando chaves JWT..." && \
    node scripts/gerar-chaves-jwt.js
>>>>>>> a84c9be5

# Compila a aplicação
RUN npm run build

<<<<<<< HEAD

# Remove dependências de desenvolvimento
RUN npm prune --production

=======
>>>>>>> a84c9be5
# Estágio de produção
FROM node:20-alpine AS production

# Define variáveis de ambiente
ENV NODE_ENV=production

# Diretório de trabalho
WORKDIR /app

# Instala dependências necessárias para produção
RUN apk add --no-cache curl wget

# Copia arquivos da etapa de build
COPY --from=build /app/node_modules ./node_modules
COPY --from=build /app/dist ./dist
COPY --from=build /app/package*.json ./

# Copia as chaves JWT geradas no estágio de build
COPY --from=build /app/keys ./keys

# Portas expostas
EXPOSE 3000

# Verificação de saúde
HEALTHCHECK --interval=30s --timeout=10s --start-period=30s --retries=3 \
  CMD wget -q -O - http://localhost:3000/api/v1/health || exit 1

# Comando de inicialização direto
CMD ["node", "dist/main"]<|MERGE_RESOLUTION|>--- conflicted
+++ resolved
@@ -14,25 +14,19 @@
 # Copia o código-fonte
 COPY . .
 
-<<<<<<< HEAD
 # Gerar chaves JWT durante o build
 RUN node scripts/gerar-chaves-jwt.js
-=======
+
 # Gera as chaves JWT antes do build
 RUN echo "🔑 Gerando chaves JWT..." && \
     node scripts/gerar-chaves-jwt.js
->>>>>>> a84c9be5
 
 # Compila a aplicação
 RUN npm run build
 
-<<<<<<< HEAD
-
 # Remove dependências de desenvolvimento
 RUN npm prune --production
 
-=======
->>>>>>> a84c9be5
 # Estágio de produção
 FROM node:20-alpine AS production
 
